--- conflicted
+++ resolved
@@ -32,17 +32,11 @@
       <div class="details-column">
         <!-- Header section with title and favorite button -->
         <div class="header">
-<<<<<<< HEAD
-          <h1>{{ item.title }}</h1>
-          <HeartIcon :itemId="item.id.toString()" />
-=======
           <h1 class="item-title">{{ item.title }}</h1>
           <HeartIcon
             class="heart-icon-details"
-            :item-id="itemId"
-            @toggle-favorite="handleFavoriteToggle"
+            :itemId="item.id.toString()"
           />
->>>>>>> 3e91e40e
         </div>
 
         <!-- Price display -->
