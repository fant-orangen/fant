--- conflicted
+++ resolved
@@ -86,57 +86,6 @@
 }
 </script>
 
-<<<<<<< HEAD
-<template>
-  <div class="form-container">
-    <h1>{{ $t('REGISTRATION_HEADER') }}</h1>
-    <form class="form" @submit.prevent="registerUser">
-      <TextInput
-        id="displayName"
-        v-model="displayName"
-        :label="$t('USERNAME')"
-      :placeholder="$t('USERNAME')"
-      />
-      <TextInput
-        id="email"
-        v-model="email"
-        type="email"
-        :label="$t('EMAIL')"
-        :placeholder="$t('EMAIL')"
-      />
-      <TextInput
-        id="password"
-        v-model="password"
-        type="password"
-        :label="$t('PASSWORD')"
-        :placeholder="$t('PASSWORD')"
-      />
-      <TextInput
-        id="firstName"
-        v-model="firstName"
-        :label="$t('FIRSTNAME')"
-        :placeholder="$t('FIRSTNAME')"
-      />
-      <TextInput
-        id="lastName"
-        v-model="lastName"
-        :label="$t('LASTNAME')"
-        :placeholder="$t('LASTNAME')"
-      />
-      <TextInput
-        id="phoneNumber"
-        v-model="phoneNumber"
-        type="tel"
-        :label="$t('PHONENUMBER')"
-        :placeholder="$t('PHONENUMBER')"
-      />
-      <button class="submit-button" type="submit" :disabled="isLoading">{{ $t('REGISTRATION_BUTTON') }}</button>
-    </form>
-    <p v-if="error" class="error">{{ error }}</p>
-    <router-link to="/login">{{ $t('REGISTRATION_ACCOUNT_QUESTION') }}</router-link>
-  </div>
-</template>
-=======
 <style scoped>
 .form-container { max-width: 500px; margin: 2rem auto; padding: 1.5rem; border: 1px solid #eee; border-radius: 8px; background-color: #fff; }
 .form { display: flex; flex-direction: column; gap: 1rem; }
@@ -149,5 +98,4 @@
 .button-secondary:hover:not(:disabled) { background-color: #e2e6ea; border-color: #ced4da; }
 .button-secondary:disabled { background-color: #e9ecef; color: #6c757d; border-color: #dee2e6; cursor: not-allowed; }
 h1 { text-align: center; margin-bottom: 1.5rem; color: #333; }
-</style>
->>>>>>> d8227e61
+</style>