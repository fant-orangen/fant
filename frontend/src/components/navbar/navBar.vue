<template>
  <header class="nav">
    <div class="logo">
      <RouterLink to="/">fant<span class="dot">.</span></RouterLink>
    </div>
    <nav class="links">
      <RouterLink to="/">Hjem</RouterLink>
      <RouterLink to="/browse">Utforsk</RouterLink>
      <RouterLink to="/login">Logg inn</RouterLink>
<<<<<<< HEAD
      <RouterLink to="/register">Registrer</RouterLink>
=======
      <RouterLink to="/create-listing/start">{{ $t('APP_LISTING_CREATE_NEW') }}</RouterLink>
>>>>>>> 6d82406c
    </nav>
  </header>
</template>

<style scoped>
.nav {
  display: flex;
  justify-content: space-between;
  align-items: center;
  padding: 1.2rem 2rem;
  background-color: white;
  border-bottom: 1px solid #eee;
  font-family: 'Segoe UI', sans-serif;
}

.logo a {
  font-size: 2rem;
  font-weight: bold;
  color: blue;
  text-decoration: none;
}

.logo .dot {
  color: blue;
}

nav.links {
  display: flex;
  gap: 2rem;
}

nav.links a {
  text-decoration: none;
  color: #333;
  font-size: 1rem;
  font-weight: 500;
}

nav.links a.router-link-exact-active {
  color: blue;
  font-weight: bold;
}
</style>
<script setup lang="ts">
</script><|MERGE_RESOLUTION|>--- conflicted
+++ resolved
@@ -7,11 +7,7 @@
       <RouterLink to="/">Hjem</RouterLink>
       <RouterLink to="/browse">Utforsk</RouterLink>
       <RouterLink to="/login">Logg inn</RouterLink>
-<<<<<<< HEAD
-      <RouterLink to="/register">Registrer</RouterLink>
-=======
       <RouterLink to="/create-listing/start">{{ $t('APP_LISTING_CREATE_NEW') }}</RouterLink>
->>>>>>> 6d82406c
     </nav>
   </header>
 </template>
