--- conflicted
+++ resolved
@@ -43,7 +43,7 @@
   {
     path: '/create-listing/start',
     name: 'create-listing-start',
-    component: () => import('../views/createListingsView/MarkedListingView.vue'),
+    component: () => import('../views/createListingsView/MarketListingView.vue'),
     meta: { title: 'Create Listing - Fant', requiresAuth: true }
   },
 
@@ -60,40 +60,11 @@
 // Scroll to top when route changes
 const router = createRouter({
   history: createWebHistory(import.meta.env.BASE_URL),
-<<<<<<< HEAD
-  routes: [
-    {
-      path: '/',
-      name: 'home',
-      component: HomeView,
-    },
-    {
-      path: '/about',
-      name: 'about',
-      component: () => import('../views/AboutView.vue'),
-    },
-    {
-      path: '/browse',
-      name: 'browse',
-      component: () => import('../views/ItemView.vue'), // or ItemListView
-    },
-    {
-      path: '/language-selector',
-      name: 'language-selector',
-      component: () => import('../views/NavbarLanguageSelectorView.vue'),
-    },
-    {
-      path: '/create-listing/start',
-      name: 'create-listing-start',
-      component: () => import('../views/createListingsView/MarketListingView.vue'),
-    }
-=======
   routes,
   scrollBehavior() {
     return { top: 0 }
   }
 })
->>>>>>> a46c7021
 
 // Update the document title based on the route's meta title
 router.afterEach((to) => {
