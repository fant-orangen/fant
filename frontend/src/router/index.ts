import { createRouter, createWebHistory } from 'vue-router'
import HomeView from '../views/HomeView.vue'
import LoginView from "@/views/LoginView.vue";
import RegistrationView from "@/views/RegistrationView.vue";

const router = createRouter({
  history: createWebHistory(import.meta.env.BASE_URL),
  routes: [
    {
      path: '/',
      name: 'home',
      component: HomeView,
    },
    {
      path: '/about',
      name: 'about',
      component: () => import('../views/AboutView.vue'),
    },
    {
      path: '/browse',
      name: 'browse',
      component: () => import('../views/ItemView.vue'), // or ItemListView
    },
    {
      path: '/language-selector',
      name: 'language-selector',
      component: () => import('../views/NavbarLanguageSelectorView.vue'),
    },
    {
<<<<<<< HEAD
      path: '/login', component: LoginView
    },
    {
      path: '/register', component: RegistrationView
=======
      path: '/create-listing/start',
      name: 'create-listing-start',
      component: () => import('../views/createListingsView/MarkedListingView.vue'),
>>>>>>> 6d82406c
    }

  ],
})

export default router<|MERGE_RESOLUTION|>--- conflicted
+++ resolved
@@ -27,16 +27,16 @@
       component: () => import('../views/NavbarLanguageSelectorView.vue'),
     },
     {
-<<<<<<< HEAD
+
       path: '/login', component: LoginView
     },
     {
       path: '/register', component: RegistrationView
-=======
+
       path: '/create-listing/start',
       name: 'create-listing-start',
       component: () => import('../views/createListingsView/MarkedListingView.vue'),
->>>>>>> 6d82406c
+
     }
 
   ],
