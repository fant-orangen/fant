{
  "LOGIN": "लग इन",
  "LOGIN_NAVBAR": "लग इन",
  "APP_LOGOUT": "लग आउट",
  "PASSWORD": "पासवर्ड",
  "USERNAME": "प्रयोगकर्ता नाम",
  "LASTNAME": "थर",
  "NEW_USER_QUESTION": "नयाँ प्रयोगकर्ता?",
  "REGISTRATION_HEADER": "प्रयोगकर्ता दर्ता",
  "REGISTRATION_BUTTON": "दर्ता गर्नुहोस्",
  "REGISTRATION_NAVBAR": "दर्ता गर्नुहोस्",
  "GO_TO_LOGIN_BUTTON": "पहिले नै खाता छ? लग इन गर्नुहोस्",
  "ADMIN": "व्यवस्थापक",
  "LOADING": "लोड हुँदै...",

  "MY_ACCOUNT_TITLE": "मेरो खाता",
  "PROFILE_TILE_MY_ACCOUNT_TITLE": "प्रोफाइल",
  "PROFILE_TILE_MY_ACCOUNT_DESC": "खाता विवरण हेर्नुहोस्",
  "PROFILE_UPDATE_BUTTON": "प्रोफाइल अपडेट गर्नुहोस्",
  "PROFILE_UPDATE_ERROR": "प्रोफाइल अपडेट गर्नमा त्रुटि",
  "PROFILE_INFO_UNAVAILABLE": "प्रोफाइल जानकारी उपलब्ध छैन",
  "FIRSTNAME": "पहिलो नाम",
  "EMAIL": "ई-मेल",
  "PHONENUMBER": "फोन नम्बर",
  "PHONE_NUMBER_FORMAT_INVALID": "फोन नम्बर अन्तर्राष्ट्रिय ढाँचामा हुनु पर्छ (जस्तै, +47 12345678)।",
  "PROFILE_RATINGS_LABEL": "रेटिङ",
  "PROFILE_VERIFY_VIPPS_BUTTON": "विप्स प्रमाणित गर्नुहोस्",
  "PROFILE_VIPPS_PROMPT_TITLE": "विप्ससँग छिटो खरिद",
  "PROFILE_VIPPS_PROMPT_DESC": "छिटो र सुरक्षित भुक्तानीको लागि आफ्नो विप्स खाता सक्रिय गर्नुहोस्",
  "PROFILE_MY_FAVORITES_DESC": "मेरो मनपर्ने - विवरण",
<<<<<<< HEAD
  "CURRENT_PASSWORD": "हालको पासवर्ड",
=======
  "NEW_PASSWORD": "नयाँ पासवर्ड",
>>>>>>> c1129d92
  "PASSWORD_NEEDED": "परिवर्तन पुष्टि गर्न पासवर्ड आवश्यक छ",
  "PASSWORD_CURRENT_REQUIRED": "अपडेट गर्नको लागि वर्तमान पासवर्ड आवश्यक छ",
  "INTERNATIONAL_FORMAT_PHONENUMBER_REQUIREMENT": "कृपया अन्तर्राष्ट्रिय ढाँचामा प्रयोग गर्नुहोस्, जस्तै +47 12345678",
  "FAVORITES_EMPTY_MESSAGE": "तपाईंले हालसम्म कुनै वस्तु मनपर्नेमा थप्नुभएको छैन।",
  "USER_UPDATE_SUCCESS": "प्रोफाइल सफलतापूर्वक अपडेट गरियो",

  "APP_LISTING_CREATE_NEW": "नयाँ सूची",
  "APP_LISTING_CREATE_NEW_CATEGORY_LABEL": "वर्ग",
  "APP_LISTING_CREATE_NEW_CATEGORY_PLACEHOLDER": "वर्ग चयन गर्नुहोस्",
  "APP_LISTING_CREATE_NEW_DESCRIPTION_LABEL": "वर्णन",
  "APP_LISTING_CREATE_NEW_DESCRIPTION_PLACEHOLDER": "वर्णन प्रविष्ट गर्नुहोस्",
  "APP_LISTING_CREATE_NEW_HEADER_LABEL": "शीर्षक",
  "APP_LISTING_CREATE_NEW_HEADER_PLACEHOLDER": "शीर्षक प्रविष्ट गर्नुहोस्",
  "APP_LISTING_CREATE_NEW_IMAGES_LABEL": "छविहरू थप्नुहोस्",
  "APP_LISTING_CREATE_NEW_IMAGES_PLACEHOLDER": "छवि संलग्न गर्नुहोस्",
  "APP_LISTING_CREATE_NEW_IMAGE_PLACEHOLDER": "छवि होल्डर",
  "APP_LISTING_CREATE_NEW_IMAGES_UPLOAD_LABEL": "छविहरू अपलोड गर्नुहोस्",
  "APP_LISTING_CREATE_NEW_LOCATION": "स्थान",
  "APP_LISTING_CREATE_NEW_POSTAL_CODE_PLACEHOLDER": "पोस्टल कोड प्रविष्ट गर्नुहोस्",
  "APP_LISTING_CREATE_NEW_PRICE_LABEL": "मूल्य",
  "APP_LISTING_CREATE_NEW_PRICE_PLACEHOLDER": "मूल्य प्रविष्ट गर्नुहोस्",
  "APP_LISTING_CREATE_NEW_SUBMIT_BUTTON": "सूची प्रकाशित गर्नुहोस्",
  "APP_LISTING_UPLOAD_FILE": "फाइल थप्नुहोस्",
  "APP_LISTING_EDIT_HEADER": "सूची सम्पादन गर्नुहोस्",
  "APP_LISTING_EDIT_SUBMIT": "सूची अपडेट गर्नुहोस्",

  "LOADING_ITEM_DETAILS": "वस्तु विवरण लोड हुँदैछ...",
  "ERROR_LOADING_ITEM": "वस्तु लोड गर्दा त्रुटि",
  "BACK_TO_MY_LISTINGS": "मेरो सूचिहरूमा फर्कनुहोस्",
  "MANAGE_YOUR_ITEM": "तपाईंको वस्तु व्यवस्थापन गर्नुहोस्",
  "DESCRIPTION": "विवरण",
  "NO_DESCRIPTION_PROVIDED": "कुनै विवरण दिइएको छैन।",
  "CATEGORY": "कोटि",
  "DELETE_ITEM": "वस्तु मेट्नुहोस्",
  "CONFIRM_ITEM_DELETE_MESSAGE": "के तपाईं यो वस्तु मेटाउन निश्चित हुनुहुन्छ? यो कार्य पूर्ववत गर्न सकिँदैन।",
  "RECEIVED_BIDS": "प्राप्त बोलिहरू",
  "LOADING_BIDS": "बोलीहरू लोड हुँदैछन्...",
  "ERROR_LOADING_BIDS": "बोली लोड गर्दा त्रुटि भयो",
  "BIDDER": "बोलिदाता",
  "AMOUNT": "रकम",
  "ACCEPT": "स्वीकार गर्नुहोस्",
  "REJECT": "अस्वीकार गर्नुहोस्",
  "NO_BIDS_ON_ITEM_YET": "यस वस्तुमा अहिलेसम्म कुनै बोली लगाइएको छैन।",

  "APP_CONVERSATION_STARTING": "वार्ता सुरु हुँदैछ...",
  "APP_ITEM_CONTACT_SELLER": "बिक्रेतासँग सम्पर्क गर्नुहोस्",
  "APP_LISTING_PLACE_BID": "बोली लगाउनुहोस्",
  "APP_LISTING_LOADING_ITEM_DETAILS": "वस्तु विवरण लोड हुँदैछ...",
  "APP_LISTING_UNABLE_TO_LOAD_ITEM_DETAILS": "वस्तु विवरण लोड गर्न सकिएन।",
  "APP_ADMIN_DELETE_ITEM":  "प्रशासक मेट्नुहोस्",
  "APP_LISTING_NO_IMAGES_AVAILABLE": "छविहरू उपलब्ध छैनन्।",
  "APP_CONTACT_INFORMATION": "सम्पर्क जानकारी",
  "ERROR_BID_OWN_ITEM": "तपाईं आफ्नै वस्तुमा बोली लगाउन वा बिक्रेतासँग सम्पर्क गर्न सक्नुहुन्न।",
  "ERROR_LOG_IN_TO_BID": "बोली लगाउन वा बिक्रेतासँग सम्पर्क गर्न कृपया लग इन गर्नुहोस्।",
  "NOT_FOUND": "फेला परेन",
  "NOT_FOUND_ITEM_EXTENSION": "अनुरोधित वस्तु फेला परेन वा हटाइएको हुन सक्छ।",

  "HOME_NAVBAR": "गृहपृष्ठ",
  "INBOX_NAVBAR": "सन्देश",
  "INBOX_NAME": "इनबक्स",
  "LOGIN_NAVBAR": "लग इन",
  "REGISTRATION_NAVBAR": "दर्ता गर्नुहोस्",
  "BROWSE_NAVBAR": "अन्वेषण गर्नुहोस्",
  "AD_NAVBAR": "नयाँ विज्ञापन",
  "LANGUAGE_NAVBAR": "भाषा",

  "INBOX": "इनबक्स",
  "BACK_TO_INBOX": "इनबक्समा फर्कनुहोस्",
  "CHAT_WITH": "संग च्याट गर्नुहोस् ",
  "LOADING_MESSAGES": "सन्देश लोड गर्दै",
  "NO_CONVERSATIONS_YET": "अझै कुनै कुरा गरिएको छैन",
  "START_CONVERSATION": "संचार सुरु गर्नुहोस्",
  "TYPE_MESSAGE": "तपाईंको सन्देश लेख्नुहोस्...",
  "SEND": "पठाउनुहोस्",
  "SENDING": "पठाइँदै",

  "CATEGORIES": "वर्गहरू",
  "CATEGORY_NAME": "वर्गको नाम",
  "ADD_CATEGORY": "वर्ग थप्नुहोस्",
  "ENTER_CATEGORY_NAME": "वर्गको नाम प्रविष्ट गर्नुहोस्",
  "SELECT_ICON": "आइकन चयन गर्नुहोस्",
  "ICON": "आइकन",
  "ICON_PREVIEW": "आइकन पूर्वावलोकन",
  "CATEGORY_ICON": "वर्ग आइकन",
  "CUSTOM_ICON_URL": "कस्टम आइकन URL",
  "CUSTOM_ICON_URL_PLACEHOLDER": "https://example.com/icon.svg",
  "MANAGE_CATEGORIES": "वर्गहरू व्यवस्थापन गर्नुहोस्",
  "category": {
    "allItems": "सबै",
    "appliance": "सामान",
    "art": "कला",
    "boat": "पोत",
    "book": "पुस्तक",
    "cameras": "क्यामेरा",
    "cars": "गाडी",
    "clothes": "कपडा",
    "computers": "कम्प्युटर",
    "furniture": "फर्निचर",
    "motorcycle": "मोटरसाइकल",
    "phone": "फोन",
    "travel": "यात्रा",
    "recommended": "तपाईंका सिफारिस"
  },

  "THUMBNAIL_SETTING_SMALL": "सानो",
  "THUMBNAIL_SETTING_LARGE": "ठूलो",

  "SCROLL_SETTING_SCROLL": "स्क्रोल",
  "SCROLL_SETTING_PAGE": "पृष्ठ",

  "GO_TO_LOCATION": "स्थान खोज्नुहोस्",

  "MAP": "नक्सा",
  "COORDINATES": "निर्देशांक",
  "LATITUDE": "अक्षांश",
  "LONGITUDE": "देशांतर",

  "ADD": "थप्नुहोस्",
  "APP_LANGUAGE_CHANGE": "भाषा परिवर्तन गर्नुहोस्",
  "APP_WELCOME": "फन्टमा स्वागत छ!",
  "BIRTHDATE": "जन्म मिति",
  "CANCEL": "रद्द गर्नुहोस्",
  "DELETE": "मेटाउनुहोस्",
  "EDIT": "सम्पादन गर्नुहोस्",
  "NO_TITLE": "कोई शीर्षक छैन",
  "PRICE": "मूल्य",
  "UPDATE": "अपडेट गर्नुहोस्",
  "VIEW_DETAILS": "विवरण हेर्नुहोस्",

  "MY_FAVORITES": "मेरो मनपर्ने",
  "MY_LISTINGS": "मेरो सूची",
  "MY_BIDS_TITLE": "मेरो बोलीहरू",
  "PROFILE_TILE_FAVORITES_DESC": "मनपर्नेहरू हेर्नुहोस्",
  "PROFILE_TILE_MY_BIDS_DESC": "तपाईंले राखेका बोलीहरू हेर्नुहोस्",
  "PROFILE_TILE_MY_LISTINGS_DESC": "सूचीहरू हेर्नुहोस्",
  "NO_BIDS_YET": "तपाईंले अझै कुनै बोली राख्नुभएको छैन",
  "YOUR_COMMENT_COLON": "तपाईंको टिप्पणी:",

  "LOADING_BIDS": "तपाईंको बोलीहरू लोड गर्दै...",
  "ON_ITEM": "वस्तुमा",
  "ITEM": "वस्तु",
  "YOUR_BID_AMOUNT": "तपाईंको बोली रकम",
  "YOUR_COMMENT": "तपाईंको टिप्पणी",
  "STATUS": "स्थिति",
  "PLACED": "राखिएको",
  "UPDATED": "अद्यावधिक गरिएको",
  "UPDATE_BID": "बोली अपडेट गर्नुहोस्",
  "ACCEPTED": "स्वीकृत",
  "REJECTED": "अस्वीकृत",
  "NO_BIDS_PLACED": "तपाईंले कुनै बोली राख्नुभएको छैन।",
  "CONFIRM_BID_DELETION": "बोली मेटाउनको लागि पुष्टि गर्नुहोस्",
  "DELETE_BID": "बोली मेटाउनुहोस्",

  "ERROR_SEARCHING": "सर्च गर्दा त्रुटि आयो।",

  "SEARCH_LABEL": "सर्च:",
  "SEARCH_PLACEHOLDER": "शीर्षक द्वारा सर्च गर्नुहोस्...",
  "ADVANCED_TOGGLE_TITLE": "अधुनिक खोज स्विच गर्नुहोस्",
  "ADVANCED_MORE": "[+ थप फिल्टर]",
  "ADVANCED_LESS": "[- कम]",
  "MIN_PRICE_LABEL": "न्यूनतम मूल्य:",
  "MIN_PRICE_PLACEHOLDER": "उदाहरणका लागि, 100",
  "MAX_PRICE_LABEL": "अधिकतम मूल्य:",
  "MAX_PRICE_PLACEHOLDER": "उदाहरणका लागि, 500",
  "SORT_LABEL": "सॉर्ट गर्नुहोस्:",
  "SORT_DEFAULT": "डिफल्ट",
  "SORT_PRICE_LOW_HIGH": "मूल्य: कमदेखि उच्च",
  "SORT_PRICE_HIGH_LOW": "मूल्य: उच्चदेखि कम",
  "MAX_DISTANCE_LABEL": "अधिकतम दूरी: {distance} किमी",
  "DISTANCE_SLIDER_TITLE": "खोजीको दूरी समायोजन गर्नुहोस्",
  "DISTANCE_SLIDER_DISABLED": "पहिले 'मेरो स्थान प्रयोग गर्नुहोस्' क्लिक गर्नुहोस्",
  "USE_MY_LOCATION": "मेरो स्थान प्रयोग गर्नुहोस्",

  "PASSWORD_REQUIRED": "पासवर्ड आवश्यक छ।",
  "PASSWORD_COMPLEXITY": "पासवर्ड 8+ अक्षर लामो हुनु पर्छ, जसमा ठूलो अक्षर, सानो अक्षर र अंक हुनुपर्छ।",
  "PASSWORD_SHOW": "पासवर्ड देखाउनुहोस्",
  "PASSWORD_HIDE": "पासवर्ड लुकाउनुहोस्",
  "PASSWORD_TOGGLE_SHOW": "देखाउनुहोस्",
  "PASSWORD_TOGGLE_HIDE": "लुकाउनुहोस्",

  "ADMIN_PANEL_TITLE": "व्यवस्थापक प्यानल",
  "ADMIN_NAV_CATEGORIES": "वर्ग व्यवस्थापन गर्नुहोस्",
  "ADMIN_NAV_USERS": "प्रयोगकर्ता व्यवस्थापन गर्नुहोस्",

  "ADMIN_USER_MGMT_TITLE": "प्रयोगकर्ता व्यवस्थापन",
  "LOADING_USERS": "प्रयोगकर्ताहरू लोड गर्दै...",
  "ERROR_LOADING_USERS": "प्रयोगकर्ताहरू लोड गर्दा त्रुटि",
  "RETRY": "पुनः प्रयास गर्नुहोस्",
  "ADMIN_TABLE_ID": "ID",
  "ADMIN_TABLE_DISPLAY_NAME": "प्रदर्शन नाम",
  "ADMIN_TABLE_ROLE": "भूमिका",
  "ADMIN_TABLE_ACTIONS": "क्रियाकलापहरू",

  "PAGINATION_PREVIOUS": "अघिल्लो",
  "PAGINATION_NEXT": "अर्को",
  "PAGINATION_INFO": "पृष्ठ {current} को {total}",
  "ADMIN_NO_USERS_FOUND": "कुनै प्रयोगकर्ता भेटिएन।",
  "ADMIN_USER_DELETE_CONFIRM": "\"{name}\" प्रयोगकर्ता (ID: {id}) स्थायी रूपमा मेटाउन चाहनुहुन्छ?",
  "ADMIN_USER_DELETE_SUCCESS": "\"{name}\" प्रयोगकर्ता मेटाइएको छ।",
  "ADMIN_USER_DELETE_FAILURE": "प्रयोगकर्ता मेटाउन असफल: {error}",
  "ERROR_UNKNOWN": "अज्ञात त्रुटि",

  "ADMIN_EDIT_USER_TITLE": "प्रयोगकर्ता सम्पादन गर्नुहोस् (ID: {id})",
  "LOADING_USER_DATA": "प्रयोगकर्ता डेटा लोड गर्दै...",
  "ERROR_LOADING_USER_TITLE": "प्रयोगकर्ता लोड गर्दा त्रुटि",
  "ERROR_FETCH_USER_DETAILS": "प्रयोगकर्ता विवरण लोड गर्न सकिएन।",

  "ADMIN_PHONE_PLACEHOLDER": "+4712345678",
  "ADMIN_NEW_PASSWORD_LABEL": "नयाँ पासवर्ड सेट गर्नुहोस् (वैकल्पिक)",
  "ADMIN_PASSWORD_PLACEHOLDER": "वर्तमान राख्नको लागि खाली छोड्नुहोस्",
  "ADMIN_PASSWORD_INFO": "ध्यान दिनुहोस्: यदि तपाईं यसलाई खाली छोड्नुहुन्छ भने, प्रयोगकर्ताको वर्तमान पासवर्ड अपरिवर्तित रहनेछ। यदि ब्याकएन्ड अपडेट गर्दा पासवर्ड फिल्ड अनिवार्य गर्दछ भने (यदि यो परिवर्तन हुँदैन भने), यसले समस्या ल्याउन सक्छ।",
  "UPDATING": "अपडेट गर्दै...",
  "UPDATE_USER_BUTTON": "प्रयोगकर्ता अपडेट गर्नुहोस्",
  "ADMIN_USER_UPDATE_SUCCESS": "प्रयोगकर्ता अपडेट गरियो!",
  "ADMIN_USER_UPDATE_FAILURE": "अपडेट गर्न असफल: {error}",
  "ADMIN_USER_DATA_UNAVAILABLE": "प्रयोगकर्ता डेटा लोड गर्न सकिँदैन।"
}
<|MERGE_RESOLUTION|>--- conflicted
+++ resolved
@@ -28,11 +28,7 @@
   "PROFILE_VIPPS_PROMPT_TITLE": "विप्ससँग छिटो खरिद",
   "PROFILE_VIPPS_PROMPT_DESC": "छिटो र सुरक्षित भुक्तानीको लागि आफ्नो विप्स खाता सक्रिय गर्नुहोस्",
   "PROFILE_MY_FAVORITES_DESC": "मेरो मनपर्ने - विवरण",
-<<<<<<< HEAD
-  "CURRENT_PASSWORD": "हालको पासवर्ड",
-=======
   "NEW_PASSWORD": "नयाँ पासवर्ड",
->>>>>>> c1129d92
   "PASSWORD_NEEDED": "परिवर्तन पुष्टि गर्न पासवर्ड आवश्यक छ",
   "PASSWORD_CURRENT_REQUIRED": "अपडेट गर्नको लागि वर्तमान पासवर्ड आवश्यक छ",
   "INTERNATIONAL_FORMAT_PHONENUMBER_REQUIREMENT": "कृपया अन्तर्राष्ट्रिय ढाँचामा प्रयोग गर्नुहोस्, जस्तै +47 12345678",
