{
    "APP_WELCOME": "Welcome to fant!",
    "APP_LANGUAGE_CHANGE": "Change language",
    "category": {
        "travel" : "Travel",
        "appliance" : "Appliances",
        "boat" : "Boats",
        "book" : "Books",
        "cameras" : "Cameras",
        "cars" : "Cars",
        "clothes" : "Clothes",
        "computers" : "Computers",
        "furniture" : "Furniture",
        "motorcycle" : "Motorcycles",
        "phone" : "Phones",
        "art" : "Art"
    },
    "APP_LISTING_CREATE_NEW": "New listing",
    "APP_LISTING_CREATE_NEW_HEADER_LABEL": "Header",
    "APP_LISTING_CREATE_NEW_DESCRIPTION_LABEL":"Description",
    "APP_LISTING_CREATE_NEW_CATEGORY_LABEL": "Category",
    "APP_LISTING_CREATE_NEW_PRICE_LABEL": "Price",
    "APP_LISTING_CREATE_NEW_POSTALCODES_LABEL": "Postal Code",
    "APP_LISTING_CREATE_NEW_IMAGES_LABEL": "Add images",

    "APP_LISTING_CREATE_NEW_HEADER_PLACEHOLDER": "Enter headline",
    "APP_LISTING_CREATE_NEW_DESCRIPTION_PLACEHOLDER": "Enter description",
    "APP_LISTING_CREATE_NEW_CATEGORY_PLACEHOLDER": "Select category",
    "APP_LISTING_CREATE_NEW_PRICE_PLACEHOLDER": "Enter price",
    "APP_LISTING_CREATE_NEW_POSTAL_CODE_PLACEHOLDER": "Enter postal code",
    "APP_LISTING_CREATE_NEW_IMAGES_PLACEHOLDER": "Attach images",

    "APP_LISTING_CREATE_NEW_SUBMIT_BUTTON": "Submit listing",
    "APP_LISTING_UPLOAD_FILE": "add file"

<<<<<<< HEAD
    },
    "REGISTRATION_HEADER" : "Register User",
    "REGISTRATION_BUTTON" : "Register",
    "REGISTRATION_ACCOUNT_QUESTION": "Do you have an account?",
    "REGISTRATION_USERNAME": "Username",
    "REGISTRATION_PASSWORD": "Password",
    "REGISTRATION_EMAIL": "E-Mail",
    "REGISTRATION_FIRSTNAME": "First Name",
    "REGISTRATION_LASTNAME": "Surname",
    "REGISTRATION_BIRTHDATE": "Birth Date",

    "LOGIN_LOGIN": "Log In",
    "NEW_USER_QUESTION": "New User?"
=======
>>>>>>> 6d82406c
}<|MERGE_RESOLUTION|>--- conflicted
+++ resolved
@@ -33,7 +33,7 @@
     "APP_LISTING_CREATE_NEW_SUBMIT_BUTTON": "Submit listing",
     "APP_LISTING_UPLOAD_FILE": "add file"
 
-<<<<<<< HEAD
+
     },
     "REGISTRATION_HEADER" : "Register User",
     "REGISTRATION_BUTTON" : "Register",
@@ -47,6 +47,5 @@
 
     "LOGIN_LOGIN": "Log In",
     "NEW_USER_QUESTION": "New User?"
-=======
->>>>>>> 6d82406c
+
 }