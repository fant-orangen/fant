--- conflicted
+++ resolved
@@ -16,7 +16,7 @@
         "art" : "Kunst"
 
     },
-<<<<<<< HEAD
+
     "REGISTRATION_HEADER" : "Registrer Bruker",
     "REGISTRATION_BUTTON" : "Registrer",
     "REGISTRATION_ACCOUNT_QUESTION": "Har du en konto?",
@@ -29,7 +29,7 @@
 
     "LOGIN_LOGIN": "Logg Inn",
     "NEW_USER_QUESTION": "Ny Bruker?"
-=======
+
 
     "APP_LISTING_CREATE_NEW": "Ny annonse",
     "APP_LISTING_CREATE_NEW_HEADER_LABEL": "Overskrift",
@@ -49,5 +49,5 @@
     "APP_LISTING_CREATE_NEW_SUBMIT_BUTTON": "Opprett annonse",
     "APP_LISTING_UPLOAD_FILE": "legg til fil",
     "APP_LISTING_UPLOADED_FILE": "vedlagt fil"
->>>>>>> 6d82406c
+
 }