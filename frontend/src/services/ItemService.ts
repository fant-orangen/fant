<<<<<<< HEAD
import api from '@/services/api/axiosInstance' // [cite: uploaded:src/services/api/axiosInstance.ts]
import type {ItemPreviewType, ItemDetailsType, CreateItemType, ItemFavoritesType} from '@/models/Item' // [cite: uploaded:src/models/Item.ts] Adjusted import
=======
import api from '@/services/api/axiosInstance'
import type {ItemPreviewType, ItemDetailsType, ItemFavoritesType} from '@/models/Item'

>>>>>>> 3f2e30f4
import type { CategoryRecommendation } from '@/models/Recommendation'

// Define an interface for the expected paginated response (needed by fetchFavoriteItems)
export interface PaginatedItemsResponse {
  items: ItemPreviewType[]
  totalItems: number
}

export async function createItem(item: CreateItemType): Promise<CreateItemType> {
  console.log("before post", item);
  const response = await api.post<CreateItemType>('/items', item);
  console.log("after post", response.data);
  return response.data;
}

// Existing function to fetch all preview items (potentially needs pagination update too)
export async function fetchPreviewItems(): Promise<ItemPreviewType[]> {
  try {
    const response = await api.get<ItemPreviewType[]>('/items/all') //
    console.log('url: ' + api.defaults.baseURL + '/items/all')
    console.log('Data:' + response.data)
    return response.data
  } catch (error) {
    console.error('Error fetching items:', error)
    throw error
  }
}

// Existing function to fetch details for a single item
export async function fetchItem(itemId: string | number): Promise<ItemDetailsType> {
  try {
    // NOTE: This endpoint likely needs updating for your actual API
    // Using relative path and assuming endpoint like /items/{itemId} or similar
    const response = await api.get<ItemDetailsType>(`/items/details/${itemId}`)
    console.log(response.data, 'here is data for item', itemId) // Log fetched data
    return response.data
  } catch (error) {
    console.error(`Error fetching item with ID ${itemId}:`, error)
    throw error
  }
}

export async function fetchPreviewItemsByCategoryId(
  categoryId: string,
): Promise<ItemPreviewType[]> {
  try {
    const response = await api.get<ItemPreviewType[]>(`/items/category/${categoryId}`)
    return response.data
  } catch (error) {
    console.error(`Error fetching items for category ID ${categoryId}:`, error)
    throw error
  }
}

/**
 * Fetches items based on category distribution probabilities.
 *
 * @param recommendation - An object containing category probability distribution
 * @param limit - Optional maximum number of items to return (default: 10)
 * @returns A Promise resolving to an array of items matching the distribution
 */
export async function fetchItemsByDistribution(
  recommendation: CategoryRecommendation,
  limit: number = 5,
): Promise<ItemPreviewType[]> {
  try {
    const response = await api.post<ItemPreviewType[]>('/items/view/recommended_items', {
      distribution: recommendation.distribution,
      limit,
    })

    return response.data
  } catch (error) {
    console.error('Error fetching items by distribution:', error)
    throw error
  }
}

/**
 * Records that a user viewed an item.
 * The user is automatically identified through the authentication token.
 *
 * @param itemId - The ID of the viewed item
 * @returns Promise that resolves when the view has been recorded
 */
export async function recordItemView(itemId: string | number): Promise<{ status: number }> {
  try {
    // Send the item ID to the backend and capture the response
    const response = await api.post(`/items/view/post/${itemId}`);
    console.log(`View recorded for item ${itemId}`);

    // Return the status code from the response
    return { status: response.status };
  } catch (error) {
    // Log the error but still return something to avoid disrupting UI flow
    console.error(`Failed to record view for item ${itemId}:`, error);

    // Generic error code if we couldn't get a proper status
    return { status: 500 };
  }
}

/**
 * Fetches all favorite items for the currently logged-in user.
 * @returns Promise that resolves to an array of favorite items
 */

export async function fetchFavoriteItems(): Promise<ItemPreviewType[]> {
  console.log("on way to fetch fav items");
  const { data: favorites } = await api.get<ItemFavoritesType[]>('/favorite');
  console.log("items fetched fav")

  const fullItems: ItemPreviewType[] = [];
  for (const fav of favorites) {
    try {
      console.log(fav);
      console.log("hello:",fav.itemId);
      const { data: item } = await api.get<ItemPreviewType>(`/items/details/${fav.itemId}`);
      fullItems.push(item);
    } catch (error) {
      console.error(`Error fetching item details for ID ${fav.itemId}:`, error);
    }

  }

  return fullItems;
}

/**
 * Fetches items listed by the currently authenticated user.
 * Requires the user to be logged in.
 * @returns A Promise resolving to an array of the user's items.
 */
export async function fetchMyItems(): Promise<ItemPreviewType[]> { // <-- Add this function
  try {
    const response = await api.get<ItemPreviewType[]>('/items/my');
    return response.data;
  } catch (error) {
    console.error('Error fetching logged-in user\'s items:', error);
    throw error; // Re-throw the error to be caught by the component
  }
}<|MERGE_RESOLUTION|>--- conflicted
+++ resolved
@@ -1,11 +1,5 @@
-<<<<<<< HEAD
 import api from '@/services/api/axiosInstance' // [cite: uploaded:src/services/api/axiosInstance.ts]
 import type {ItemPreviewType, ItemDetailsType, CreateItemType, ItemFavoritesType} from '@/models/Item' // [cite: uploaded:src/models/Item.ts] Adjusted import
-=======
-import api from '@/services/api/axiosInstance'
-import type {ItemPreviewType, ItemDetailsType, ItemFavoritesType} from '@/models/Item'
-
->>>>>>> 3f2e30f4
 import type { CategoryRecommendation } from '@/models/Recommendation'
 
 // Define an interface for the expected paginated response (needed by fetchFavoriteItems)
@@ -112,7 +106,6 @@
  * Fetches all favorite items for the currently logged-in user.
  * @returns Promise that resolves to an array of favorite items
  */
-
 export async function fetchFavoriteItems(): Promise<ItemPreviewType[]> {
   console.log("on way to fetch fav items");
   const { data: favorites } = await api.get<ItemFavoritesType[]>('/favorite');
@@ -128,7 +121,6 @@
     } catch (error) {
       console.error(`Error fetching item details for ID ${fav.itemId}:`, error);
     }
-
   }
 
   return fullItems;
