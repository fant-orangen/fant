--- conflicted
+++ resolved
@@ -44,7 +44,6 @@
   sort?: string;
 };
 
-<<<<<<< HEAD
 /**
  * Creates a new item in the marketplace.
  *
@@ -55,8 +54,6 @@
  * @returns {Promise<number>} Promise resolving to the ID of the created item
  * @throws {Error} When the request fails due to validation issues or network errors
  */
-=======
->>>>>>> 8283922a
 export async function createItem(item: CreateItemType): Promise<number> {
   const response = await api.post<number>('/items', item)
   return response.data
@@ -183,7 +180,6 @@
       distribution: recommendation.distribution,
       limit,
     })
-
     return response.data
   } catch (error) {
     throw error
