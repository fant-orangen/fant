--- conflicted
+++ resolved
@@ -136,48 +136,42 @@
    */
     // The payload for update must match UserCreateDto, so it needs password and displayName
   interface UpdatePayload extends UserProfile {
-<<<<<<< HEAD
-    password?: string; // Password might be optional if backend handles it, but DTO requires it
-    currentPassword: string;
-=======
     password?: string;
     currentPassword?: string; // Password might be optional if backend handles it, but DTO requires it
->>>>>>> c1129d92
-  }
-
-  async function updateProfile(updatedProfile: UpdatePayload) {
-    try {
-      // Require currentPassword to proceed
-      if (!updatedProfile.currentPassword) {
-        throw new Error("Current password is required to update profile.");
-      }
-
-      // Construct payload matching backend expectations (UserUpdateDto)
+  }
+
+  async function updateProfile(updatedProfile: UpdatePayload) { // Use the extended payload type
+    try {
+      // Construct the payload matching UserCreateDto
+      // Crucially includes displayName and password
       const payload = {
         email: updatedProfile.email,
         password: updatedProfile.password,
         firstName: updatedProfile.firstName,
         lastName: updatedProfile.lastName,
         phone: updatedProfile.phone,
-<<<<<<< HEAD
-        displayName: updatedProfile.displayName,
-        password: updatedProfile.password,               // Optional: New password (if user changes it)
-        currentPassword: updatedProfile.currentPassword  // Required: to authorize the change
-=======
         displayName: updatedProfile.displayName, // <-- Include displayName
         currentPassword: updatedProfile.currentPassword       // <-- Include password
->>>>>>> c1129d92
       };
 
+      // Check if password is provided, if not, handle error or send a dummy (as per backend requirement)
+      if (!payload.password) {
+        // Option A: Throw an error asking user for password
+        throw new Error("Password is required to update profile.");
+        // Option B: Send a dummy password (ONLY if backend validation is the ONLY reason)
+        // payload.password = "DUMMY_PASSWORD_FOR_VALIDATION"; // Use with caution!
+      }
+
+
       const response = await api.put('/users/profile', payload);
 
-      // Update local state on success
+      // Update local profile state with the response from the backend
       profile.value = {
         email: response.data.email || '',
         firstName: response.data.firstName || '',
         lastName: response.data.lastName || '',
         phone: response.data.phone || '',
-        displayName: response.data.displayName || ''
+        displayName: response.data.displayName || '' // <-- Update displayName
       };
     } catch (error) {
       console.error("Failed to update profile:", error);
