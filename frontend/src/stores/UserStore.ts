import { defineStore } from 'pinia';
<<<<<<< HEAD
import { fetchToken } from '@/services/api/authService';
import { register } from "@/services/api/userService";
import { computed, ref } from "vue";

/**
 *  UserStore manages user authentication state.
 *  Handles login, registration, and logout, and it persists the JWT token and username.
 *
 */
=======
import { fetchToken } from '@/services/api/authService.ts';
import { register } from "@/services/api/userService.ts";
import {computed, ref} from "vue";

>>>>>>> e110db1b
export const useUserStore = defineStore("user", () => {
  // Reactive state to store the JWT token and username.
  const token = ref<string | null>(null);
  const username = ref<string | null>(null);

  /**
   * Updates the store state with token and username if the login response is successful.
   * @param status - HTTP status code from the authentication request.
   * @param tokenStr - JWT token string retrieved from the backend.
   * @param user - Username for the logged-in user.
   * @throws {Error} If the login status is not 200.
   */
  function login(status: number, tokenStr: string, user: string) {
    if (status === 200) {
      token.value = tokenStr;
      username.value = user;
    } else {
      throw new Error("Login Info Error");
    }
  }

  /**
   * Verifies login credentials by calling the backend and updating the store state.
   * Expects the HTTP status code to be 200 and the token to be returned in response.data.
   *
   * @param user - The username.
   * @param password - The password.
   * @throws {Error} If login is unsuccessful.
   */
  async function verifyLogin(user: string, password: string) {
    const response = await fetchToken({ username: user, password: password });
    // Check if HTTP status code is 200.
    if (response.status !== 200){
    throw new Error("Login Info Error");
    }
    // Extract the JWT token from the JSON body
    const tokenStr = response.data as string;
    login(response.status, tokenStr, user);
  }

  /**
   * Register a new user and automatically log them in.
   *
   * @param userData
   */
  async function registerUser(userData: {
    username: string;
    password: string;
    email: string;
    firstName: string;
    lastName: string;
    birthDate: string;
  }) {
    await register(userData);
    await verifyLogin(userData.username, userData.password);
  }

  /**
   * Logs out the current user by clearing token and username.
   */
  function logout() {
    token.value = null;
    username.value = null;
  }

  // Computed getters for accessing the state.
  const loggedIn = computed(() => token.value !== null);
  const getUsername = computed(() => username.value);
  const getToken = computed(() => token.value);

  return {
    token,
    username,
    login,
    verifyLogin,
    registerUser,
    logout,
    loggedIn,
    getUsername,
    getToken
  };
});<|MERGE_RESOLUTION|>--- conflicted
+++ resolved
@@ -1,5 +1,4 @@
 import { defineStore } from 'pinia';
-<<<<<<< HEAD
 import { fetchToken } from '@/services/api/authService';
 import { register } from "@/services/api/userService";
 import { computed, ref } from "vue";
@@ -9,12 +8,7 @@
  *  Handles login, registration, and logout, and it persists the JWT token and username.
  *
  */
-=======
-import { fetchToken } from '@/services/api/authService.ts';
-import { register } from "@/services/api/userService.ts";
-import {computed, ref} from "vue";
 
->>>>>>> e110db1b
 export const useUserStore = defineStore("user", () => {
   // Reactive state to store the JWT token and username.
   const token = ref<string | null>(null);
