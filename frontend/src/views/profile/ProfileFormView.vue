<template>
  <div v-if="isLoading" class="loading-message">
    {{ $t('LOADING') }}
  </div>
  <form v-else class="profile-form" @submit.prevent="handleProfileUpdate">
    <TextInput
      id="email"
      v-model="email"
      :label="$t('EMAIL')"
      :placeholder="$t('EMAIL')"
      type="email"
      required
      :disabled="isUpdating"
    />
    <PasswordInput
      id="new_password"
      v-model="newPassword"
      :label="$t('NEW_PASSWORD')"
      :placeholder="$t('NEW_PASSWORD_FIELD')"
      :disabled="isUpdating"
    />
    <TextInput
      id="displayName"
      v-model="displayName"
      :label="$t('USERNAME')"
      :placeholder="$t('USERNAME')"
      required
      :disabled="isUpdating"
    />
    <TextInput
      id="firstName"
      v-model="firstName"
      :label="$t('FIRSTNAME')"
      :placeholder="$t('FIRSTNAME')"
      :disabled="isUpdating"
    />
    <TextInput
      id="lastName"
      v-model="lastName"
      :label="$t('LASTNAME')"
      :placeholder="$t('LASTNAME')"
      :disabled="isUpdating"
    />

    <PhoneNumberInput
      id="phone"
      v-model="phone"
      :label="$t('PHONENUMBER')"
      :placeholder="$t('INTERNATIONAL_FORMAT_PHONENUMBER_REQUIREMENT')"
      :disabled="isUpdating"
      @update:isValid="(isValid) => (isPhoneNumberValid = isValid)"
    />
    <PasswordInput
      id="password"
      v-model="password"
      :label="$t('PASSWORD')"
      :placeholder="$t('PASSWORD_CURRENT_REQUIRED')"
      required
      :disabled="isUpdating"
    />
    <small>{{ t('PASSWORD_NEEDED') }}</small>

    <p v-if="updateSuccess" class="success-message">{{ $t('PROFILE_UPDATE_SUCCESS') }}</p>
    <p v-if="updateError" class="error-message">{{ updateError }}</p>

    <button type="submit" :disabled="isUpdating">
      {{ isUpdating ? t('SAVING') : t('PROFILE_UPDATE_BUTTON') }}
    </button>
  </form>
</template>

<script setup lang="ts">
<<<<<<< HEAD
import { ref, onMounted, watch } from 'vue'
import { useUserStore } from '@/stores/UserStore.ts'
import TextInput from '@/components/input/TextInput.vue'
import PasswordInput from '@/components/input/PasswordInput.vue'
import PhoneNumberInput from '@/components/input/PhoneNumberInput.vue' // Import PhoneNumberInput
import { useI18n } from 'vue-i18n'
=======
/**
 * Profile Form View component.
 *
 * This component provides a form interface for users to view and update their profile information.
 * It handles fetching current profile data, form validation, and submission of updates.
 *
 * Features:
 * - Display and edit profile information (email, name, display name, phone)
 * - Password change functionality
 * - Real-time validation for phone number input
 * - Current password verification for security
 * - Loading states during API operations
 * - Success and error notifications
 * - Reactive form updates based on store changes
 *
 * @component ProfileFormView
 * @requires vue
 * @requires vue-i18n
 * @requires @/stores/UserStore
 * @requires @/components/input/TextInput.vue
 * @requires @/components/input/PasswordInput.vue
 * @requires @/components/input/PhoneNumberInput.vue
 * @displayName ProfileFormView
 */
import { ref, onMounted, watch } from 'vue';
import { useUserStore } from '@/stores/UserStore.ts';
import TextInput from '@/components/input/TextInput.vue';
import PasswordInput from '@/components/input/PasswordInput.vue';
import PhoneNumberInput from '@/components/input/PhoneNumberInput.vue'; // Import PhoneNumberInput
import { useI18n } from 'vue-i18n';
>>>>>>> ba935cc8

const userStore = useUserStore()
const { t } = useI18n()

// Local reactive copies
const email = ref('')
const newPassword = ref('')
const firstName = ref('')
const lastName = ref('')
const phone = ref('') // Initialize potentially from store later
const displayName = ref('')
const password = ref('') // Current password required for update

// State for update process
const isUpdating = ref(false)
const updateError = ref('')
const updateSuccess = ref(false)
const isLoading = ref(false)
const isPhoneNumberValid = ref(true) // Tracks phone validity

/**
 * Lifecycle hook that runs when the component is mounted.
 * Fetches the user's profile data from the store and populates the form fields.
 * Sets loading states and handles potential errors during data fetching.
 *
 * The function:
 * 1. Sets the loading state to true
 * 2. Attempts to fetch profile data from the user store
 * 3. Updates local reactive references with fetched data
 * 4. Handles errors if the profile fetch fails
 * 5. Resets loading state when complete
 *
 * @returns {Promise<void>}
 */
onMounted(async () => {
  isLoading.value = true
  try {
    await userStore.fetchProfile()
    // Update local refs after fetching
    email.value = userStore.profile.email
    firstName.value = userStore.profile.firstName
    lastName.value = userStore.profile.lastName
    phone.value = userStore.profile.phone // Update phone ref
    displayName.value = userStore.profile.displayName
  } catch (err) {
<<<<<<< HEAD
    console.error('Failed to fetch profile on mount:', err)
    updateError.value = t('PROFILE_INFO_UNAVAILABLE')
=======
    updateError.value = t('PROFILE_INFO_UNAVAILABLE');
>>>>>>> ba935cc8
  } finally {
    isLoading.value = false
  }
})

// Watch the store's profile for external changes
watch(
  () => userStore.profile,
  (newProfile) => {
    email.value = newProfile.email
    firstName.value = newProfile.firstName
    lastName.value = newProfile.lastName
    phone.value = newProfile.phone // Watch phone
    displayName.value = newProfile.displayName
  },
  { deep: true },
)

/**
 * Handles the profile update form submission.
 * Validates inputs, submits data to API, and manages feedback states.
 *
 * @returns {Promise<void>}
 */
async function handleProfileUpdate() {
  updateError.value = ''
  updateSuccess.value = false

  if (!password.value) {
    updateError.value = t('PASSWORD_NEEDED')
    return
  }
  // Don't block submission based on optional phone number validity

  isUpdating.value = true

  const updatedProfileData = {
    email: email.value,
    password: newPassword.value,
    firstName: firstName.value,
    lastName: lastName.value,
    // Pass phone number regardless of frontend validation state, let backend handle if needed
    phone: phone.value,
    displayName: displayName.value,
    currentPassword: password.value,
  }

  try {
    await userStore.updateProfile(updatedProfileData)
    updateSuccess.value = true
    password.value = ''
    setTimeout(() => (updateSuccess.value = false), 3000)
  } catch (err: any) {
<<<<<<< HEAD
    console.error('Failed to update profile:', err)
=======
>>>>>>> ba935cc8
    if (err.message?.includes('Password is required')) {
      updateError.value = t('PASSWORD_NEEDED')
    } else {
      updateError.value = err.response?.data?.message || t('PROFILE_UPDATE_ERROR')
    }
  } finally {
    isUpdating.value = false
  }
}
</script>

<style scoped>
.profile-form {
  display: flex;
  flex-direction: column;
  gap: 1.2rem;
  max-width: 600px;
  margin: 1rem auto;
}

button {
  padding: 0.8rem 1.5rem;
  background-color: var(--vt-c-teal-soft);
  color: var(--vt-c-white);
  border: none;
  border-radius: 6px;
  cursor: pointer;
  font-size: 1rem;
  align-self: flex-start;
  transition: background-color 0.2s ease;
}

button:disabled {
  background-color: var(--color-background-mute);
  cursor: not-allowed;
}

button:hover:not(:disabled) {
  background-color: var(--vt-c-teal-dark);
}

.success-message {
  color: var(--vt-c-teal-dark);
  font-weight: bold;
  margin-top: 0.5rem;
  background-color: var(--vt-c-teal-light);
  padding: 0.5rem;
  border-radius: 4px;
  border: 1px solid var(--vt-c-teal-soft);
}

.error-message {
  color: var(--vt-c-red-dark);
  font-weight: bold;
  margin-top: 0.5rem;
  font-size: 0.9em;
  background-color: var(--vt-c-red-light);
  padding: 0.5rem;
  border-radius: 4px;
  border: 1px solid var(--vt-c-red-soft);
}

.loading-message {
  padding: 1rem;
  text-align: center;
  color: var(--vt-c-text-light-1);
}

small {
  font-size: 0.8em;
  color: var(--vt-c-text-light-2);
  margin-top: -0.8rem;
  display: block;
}
</style><|MERGE_RESOLUTION|>--- conflicted
+++ resolved
@@ -70,14 +70,6 @@
 </template>
 
 <script setup lang="ts">
-<<<<<<< HEAD
-import { ref, onMounted, watch } from 'vue'
-import { useUserStore } from '@/stores/UserStore.ts'
-import TextInput from '@/components/input/TextInput.vue'
-import PasswordInput from '@/components/input/PasswordInput.vue'
-import PhoneNumberInput from '@/components/input/PhoneNumberInput.vue' // Import PhoneNumberInput
-import { useI18n } from 'vue-i18n'
-=======
 /**
  * Profile Form View component.
  *
@@ -108,7 +100,6 @@
 import PasswordInput from '@/components/input/PasswordInput.vue';
 import PhoneNumberInput from '@/components/input/PhoneNumberInput.vue'; // Import PhoneNumberInput
 import { useI18n } from 'vue-i18n';
->>>>>>> ba935cc8
 
 const userStore = useUserStore()
 const { t } = useI18n()
@@ -154,12 +145,7 @@
     phone.value = userStore.profile.phone // Update phone ref
     displayName.value = userStore.profile.displayName
   } catch (err) {
-<<<<<<< HEAD
-    console.error('Failed to fetch profile on mount:', err)
-    updateError.value = t('PROFILE_INFO_UNAVAILABLE')
-=======
     updateError.value = t('PROFILE_INFO_UNAVAILABLE');
->>>>>>> ba935cc8
   } finally {
     isLoading.value = false
   }
@@ -213,10 +199,6 @@
     password.value = ''
     setTimeout(() => (updateSuccess.value = false), 3000)
   } catch (err: any) {
-<<<<<<< HEAD
-    console.error('Failed to update profile:', err)
-=======
->>>>>>> ba935cc8
     if (err.message?.includes('Password is required')) {
       updateError.value = t('PASSWORD_NEEDED')
     } else {
