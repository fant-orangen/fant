package stud.ntnu.backend.controller;

<<<<<<< HEAD
import java.util.Optional;
=======
import io.swagger.v3.oas.annotations.Operation;
import io.swagger.v3.oas.annotations.Parameter;
import io.swagger.v3.oas.annotations.media.Content;
import io.swagger.v3.oas.annotations.media.Schema;
import io.swagger.v3.oas.annotations.responses.ApiResponse;
import io.swagger.v3.oas.annotations.responses.ApiResponses;
import io.swagger.v3.oas.annotations.tags.Tag;
>>>>>>> d79ee767
import lombok.RequiredArgsConstructor;
import org.springframework.http.ResponseEntity;
import org.springframework.security.core.Authentication;
import org.springframework.security.core.context.SecurityContextHolder;
import org.springframework.web.bind.annotation.GetMapping;
import org.springframework.web.bind.annotation.PathVariable;
import org.springframework.web.bind.annotation.RequestMapping;
import org.springframework.web.bind.annotation.RestController;
import stud.ntnu.backend.data.UserResponseDto;
import stud.ntnu.backend.model.User;
import stud.ntnu.backend.service.UserService;

/**
 * <h2>UserController</h2>
 * <p>REST controller that handles user-related operations.</p>
 */
@RestController
@RequestMapping("/api/users")
@RequiredArgsConstructor
@Tag(name = "User Management", description = "Operations related to user management")
public class UserController {

  /**
   * <h3>The UserService.</h3>
   */
  private final UserService userService;

  /**
   * <h3>Get user by id.</h3>
   *
   * @param id The id of the user.
   * @return The user with the given id.
   */
  @Operation(summary = "Get a user by ID", description = "Returns a user based on the provided ID")
  @ApiResponses(value = {
      @ApiResponse(responseCode = "200", description = "Successfully retrieved user",
          content = @Content(mediaType = "application/json", schema = @Schema(implementation = UserDto.class))),
      @ApiResponse(responseCode = "404", description = "User not found"),
      @ApiResponse(responseCode = "401", description = "Unauthorized"),
      @ApiResponse(responseCode = "500", description = "Internal server error")
  })
  @GetMapping("/{id}")
<<<<<<< HEAD
  public ResponseEntity<UserResponseDto> getUserById(@PathVariable Long id) {
    return ResponseEntity.ok(userService.getUserById(id));
  }

  @GetMapping("/profile")
  public ResponseEntity<Optional<User>> getCurrentUser() {
    Authentication authentication = SecurityContextHolder.getContext().getAuthentication();
    return ResponseEntity.ok(userService.findByEmail(authentication.getName()));
  }
}
=======
  public ResponseEntity<UserDto> getUserById(
      @Parameter(description = "ID of the user to be retrieved", required = true) @PathVariable Long id) {
    return ResponseEntity.ok(userService.getUserById(id));
  }
}
>>>>>>> d79ee767
<|MERGE_RESOLUTION|>--- conflicted
+++ resolved
@@ -1,8 +1,6 @@
 package stud.ntnu.backend.controller;
 
-<<<<<<< HEAD
 import java.util.Optional;
-=======
 import io.swagger.v3.oas.annotations.Operation;
 import io.swagger.v3.oas.annotations.Parameter;
 import io.swagger.v3.oas.annotations.media.Content;
@@ -10,7 +8,6 @@
 import io.swagger.v3.oas.annotations.responses.ApiResponse;
 import io.swagger.v3.oas.annotations.responses.ApiResponses;
 import io.swagger.v3.oas.annotations.tags.Tag;
->>>>>>> d79ee767
 import lombok.RequiredArgsConstructor;
 import org.springframework.http.ResponseEntity;
 import org.springframework.security.core.Authentication;
@@ -53,8 +50,8 @@
       @ApiResponse(responseCode = "500", description = "Internal server error")
   })
   @GetMapping("/{id}")
-<<<<<<< HEAD
-  public ResponseEntity<UserResponseDto> getUserById(@PathVariable Long id) {
+  public ResponseEntity<UserDto> getUserById(
+      @Parameter(description = "ID of the user to be retrieved", required = true) @PathVariable Long id) {
     return ResponseEntity.ok(userService.getUserById(id));
   }
 
@@ -63,11 +60,4 @@
     Authentication authentication = SecurityContextHolder.getContext().getAuthentication();
     return ResponseEntity.ok(userService.findByEmail(authentication.getName()));
   }
-}
-=======
-  public ResponseEntity<UserDto> getUserById(
-      @Parameter(description = "ID of the user to be retrieved", required = true) @PathVariable Long id) {
-    return ResponseEntity.ok(userService.getUserById(id));
-  }
-}
->>>>>>> d79ee767
+}