--- conflicted
+++ resolved
@@ -83,10 +83,7 @@
     return ResponseEntity.ok(itemService.getItemsByCategory(category)); // TODO: add error handling
   }
 
-<<<<<<< HEAD
-=======
 
->>>>>>> ae80201d
   @PostMapping("/view/post/{id}")
   public ResponseEntity<Void> recordItemView(@PathVariable Long id) {
     // Get currently authenticated user email
@@ -98,8 +95,6 @@
 
     return ResponseEntity.noContent().build();
   }
-<<<<<<< HEAD
-=======
 
   @PostMapping("/view/recommended_items")
   public ResponseEntity<List<ItemPreviewDto>> getRecommendedItems(
@@ -112,5 +107,4 @@
     );
 
   }
->>>>>>> ae80201d
 }