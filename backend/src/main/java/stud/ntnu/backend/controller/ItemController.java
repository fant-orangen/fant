--- conflicted
+++ resolved
@@ -35,7 +35,20 @@
 @RequiredArgsConstructor
 public class ItemController {
 
+  /**
+   * <h3>Item Service</h3>
+   * <p>Service handling item-related operations.</p>
+   *
+   * @see ItemService
+   */
   private final ItemService itemService;
+
+  /**
+   * <h3>User Service</h3>
+   * <p>Service handling user-related operations.</p>
+   *
+   * @see UserService
+   */
   private final UserService userService;
 
   // Logger instance - Ensure this line exists
@@ -44,20 +57,13 @@
 
   @PostMapping
   public ResponseEntity<ItemDetailsDto> createItem(@Valid @RequestBody ItemCreateDto requestDto,
-<<<<<<< HEAD
-                                                   Principal principal) {
-    return ResponseEntity.ok(
-        itemService.createItem(userService.getCurrentUser(principal), requestDto));
-=======
       Principal principal) {
     logger.info("Received request to create item");
     User currentUser = userService.getCurrentUser(principal);
     ItemDetailsDto createdItem = itemService.createItem(currentUser, requestDto);
     logger.info("Item created with ID: {}", createdItem.getId());
     return ResponseEntity.status(HttpStatus.CREATED).body(createdItem);
->>>>>>> 3f2e30f4
   }
-
 
   @PutMapping("/{id}")
   public ResponseEntity<ItemDetailsDto> updateItem(@Valid @RequestBody ItemCreateDto requestDto,
