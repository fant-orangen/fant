--- conflicted
+++ resolved
@@ -15,15 +15,11 @@
 @Data
 public class ItemCreateDto {
 
-<<<<<<< HEAD
-  @NotNull
-=======
   /**
    * <h3>Category ID</h3>
    * <p>The ID of the category to which the item belongs.</p>
    */
-  @NotBlank
->>>>>>> 3f2e30f4
+  @NotNull
   private Long categoryId;
 
   /**
@@ -40,15 +36,11 @@
    */
   private String fullDescription;
 
-<<<<<<< HEAD
-  @NotNull
-=======
   /**
    * <h3>Price</h3>
    * <p>The price of the item.</p>
    */
-  @NotBlank
->>>>>>> 3f2e30f4
+  @NotNull
   private BigDecimal price;
 
   /**
