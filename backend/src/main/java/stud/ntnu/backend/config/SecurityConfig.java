--- conflicted
+++ resolved
@@ -106,16 +106,11 @@
                 "/swagger-ui/**",
                 "/swagger-ui.html",
                 "/v3/api-docs/**",
-<<<<<<< HEAD
-                "/h2-console/**"
-                ).permitAll()
-=======
                 "/ws",
                 "/ws/**",
                 "/topic/**",
                 "/app/**",
                 "/h2-console/**").permitAll()
->>>>>>> bfe7297b
             .requestMatchers("/api/admin/**").hasRole("ADMIN")
             .anyRequest().authenticated()
         )
@@ -135,12 +130,8 @@
   @Bean
   public CorsConfigurationSource corsConfigurationSource() {
     CorsConfiguration configuration = new CorsConfiguration();
-<<<<<<< HEAD
-    configuration.setAllowedOrigins(Arrays.asList("http://localhost:5173", "http://localhost:5174"));
-=======
     configuration.setAllowedOrigins(
         Arrays.asList("http://localhost:5173", "http://localhost:5174"));
->>>>>>> bfe7297b
     configuration.setAllowedMethods(Arrays.asList("GET", "POST", "PUT", "DELETE", "OPTIONS"));
     configuration.setAllowedHeaders(Arrays.asList("Authorization", "Content-Type"));
     configuration.setAllowCredentials(true);
