package stud.ntnu.backend.service;

import java.util.ArrayList;
import java.util.Collections;
import java.util.HashMap;
import java.util.Map;
import java.util.Random;
import lombok.RequiredArgsConstructor;
import org.springframework.stereotype.Service;
import stud.ntnu.backend.data.ItemDetailsDto;
import stud.ntnu.backend.data.ItemPreviewDto;
import stud.ntnu.backend.model.Item;
import stud.ntnu.backend.model.ItemImage;
import stud.ntnu.backend.model.ItemView;
import stud.ntnu.backend.model.User;
import stud.ntnu.backend.repository.ItemRepository;
import stud.ntnu.backend.repository.ItemViewRepository;
import stud.ntnu.backend.repository.UserRepository;

import java.util.Comparator;
import java.util.List;
import java.util.stream.Collectors;

/**
 * <h2>ItemService</h2>
 * <p>Service responsible for business logic related to marketplace items.</p>
 * <p>This service provides methods for retrieving and processing item data,
 * abstracting database access through the {@link ItemRepository} and transforming database entities
 * into DTOs suitable for client consumption.</p>
 */
@Service
@RequiredArgsConstructor
public class ItemService {

  /**
   * <h3>Item repository for accessing item data</h3>
   * <p>JPA repository that provides database operations for items.</p>
   */
  private final ItemRepository itemRepository;

  private final ItemViewRepository itemViewRepository;

  private final UserRepository userRepository;

  /**
   * <h3>Retrieve all items in preview format</h3>
   * <p>Fetches all items from the database and transforms them into
   * lightweight preview DTOs containing only essential information.</p>
   *
   * @return a list of {@link ItemPreviewDto} objects containing preview information for all items
   */
  public List<ItemPreviewDto> getAllItemPreviews() {
    List<Item> items = itemRepository.findAll();
    return items.stream()
        .map(this::mapToItemPreviewDto)
        .collect(Collectors.toList());
  }

  /**
   * <h3>Find item by ID</h3>
   * <p>Finds an item by its ID.</p>
   *
   * @param id the ID of the item to find
   * @return the found item entity
   * @throws RuntimeException if item is not found
   */
  public Item findById(Long id) {
    return itemRepository.findById(id)
        .orElseThrow(() -> new RuntimeException("Item not found with id: " + id));
  }

  /**
   * <h3>Map an Item entity to its preview DTO</h3>
   * <p>Transforms a complete {@link Item} entity into a simplified
   * {@link ItemPreviewDto} containing only the data needed for item listings.</p>
   *
   * @param item the item entity to transform
   * @return an {@link ItemPreviewDto} containing the item's ID, brief description (as title),
   * price, and first image URL
   */
  private ItemPreviewDto mapToItemPreviewDto(Item item) {
    String imageUrl = getFirstImageUrl(item);

    return ItemPreviewDto.builder()
        .id(item.getId())
        .title(item.getBriefDescription())
        .price(item.getPrice())
        .imageUrl(imageUrl)
        .latitude(item.getLatitude())
        .longitude(item.getLongitude())
        .build();
  }

  /**
   * <h3>Retrieve detailed information for a specific item</h3>
   * <p>Fetches a single item by its ID and transforms it into a comprehensive
   * details DTO containing all relevant information for display.</p>
   *
   * @param id the unique identifier of the item to retrieve
   * @return an {@link ItemDetailsDto} containing all details of the requested item
   * @throws RuntimeException if the item with the given ID is not found
   */
  public ItemDetailsDto getItemDetailsById(Long id) {
    Item item = itemRepository.findById(id)
        .orElseThrow(() -> new RuntimeException("Item not found with id: " + id));

    return mapToItemDetailsDto(item);
  }

  /**
   * <h3>Map an Item entity to its detailed DTO</h3>
   * <p>Transforms a complete {@link Item} entity into a comprehensive
   * {@link ItemDetailsDto} containing all relevant display data.</p>
   *
   * @param item the item entity to transform
   * @return an {@link ItemDetailsDto} containing the item's complete information
   */
  private ItemDetailsDto mapToItemDetailsDto(Item item) {
    List<String> imageUrls = item.getImages() != null ?
        item.getImages().stream()
            .sorted(Comparator.comparing(ItemImage::getPosition))
            .map(ItemImage::getImageUrl)
            .collect(Collectors.toList()) :
        List.of();

    return ItemDetailsDto.builder()
        .id(item.getId())
        .title(item.getBriefDescription())
        .description(item.getFullDescription())
        .category(item.getCategory() != null ? item.getCategory().getName() : "")
        .price(item.getPrice())
        .contact(item.getSeller() != null ? item.getSeller().getDisplayName() : "")
        .imageUrls(imageUrls)
        .build();
  }

  /**
   * <h3>Retrieve items by category ID</h3>
   * <p>Fetches items that belong to a specific category and transforms them into
   * lightweight preview DTOs containing only essential information.</p>
   *
   * @param categoryId the ID of the category to filter items by
   * @return a list of {@link ItemPreviewDto} objects containing preview information for items in
   * the requested category
   */
  public List<ItemPreviewDto> getItemsByCategory(Long categoryId) {
    List<Item> items = itemRepository.findByCategoryId(categoryId);
    return items.stream()
        .map(this::mapToItemPreviewDto)
        .collect(Collectors.toList());
  }

  /**
   * <h3>Extract the URL of the first image for an item</h3>
   * <p>Finds the image with the lowest position value from the item's
   * associated images and returns its URL.</p>
   *
   * @param item the item entity to extract an image URL from
   * @return the URL string of the first image (sorted by position) or null if no images exist
   */
  public String getFirstImageUrl(Item item) {
    if (item.getImages() == null || item.getImages().isEmpty()) {
      return null;
    }

    return item.getImages().stream()
        .min(Comparator.comparing(ItemImage::getPosition))
        .map(ItemImage::getImageUrl)
        .orElse(null);
  }

  /**
   * Record a view of an item by a user
   *
   * @param itemId    the ID of the viewed item
   * @param userEmail the email of the user viewing the item
   */
  public void recordView(Long itemId, String userEmail) {
    Item item = itemRepository.findById(itemId)
        .orElseThrow(() -> new RuntimeException("Item not found with id: " + itemId));

    User user = userRepository.findByEmail(userEmail)
        .orElseThrow(() -> new RuntimeException("User not found with email: " + userEmail));

    ItemView itemView = new ItemView();
    itemView.setItem(item);
    itemView.setUser(user);

    itemViewRepository.save(itemView);
  }
<<<<<<< HEAD
=======

  /**
   * <h3>Get items based on a category probability distribution</h3>
   * <p>Returns a list of items randomly selected according to the provided category
   * distribution.</p>
   * TODO: consider splitting this function into multiple smaller functions for better readability
   *
   * @param distribution Map of category IDs to their probabilities
   * @param limit        Maximum number of items to return
   * @return List of item previews selected based on the distribution
   */
  public List<ItemPreviewDto> getItemsByDistribution(Map<String, Double> distribution,
      Integer limit) {
    // Default limit if not provided or invalid
    int itemLimit = (limit != null && limit > 0) ? Math.min(limit, 1000) : 1000;

    Map<Long, List<Item>> categoryItemsMap = new HashMap<>();
    List<ItemPreviewDto> result = new ArrayList<>();
    Random random = new Random();

    // Group all items by category
    for (String categoryIdStr : distribution.keySet()) {
      try {
        Long categoryId = Long.parseLong(categoryIdStr);
        List<Item> items = itemRepository.findByCategoryId(categoryId);
        if (!items.isEmpty()) {
          categoryItemsMap.put(categoryId, items);
        }
      } catch (NumberFormatException e) {
        // Skip invalid category IDs
        continue;
      }
    }

    // If no valid categories or all categories empty, return empty list
    if (categoryItemsMap.isEmpty()) {
      return result;
    }

    // Calculate number of items to select from each category based on distribution
    Map<Long, Integer> categoryItemCounts = new HashMap<>();
    for (Map.Entry<String, Double> entry : distribution.entrySet()) {
      try {
        Long categoryId = Long.parseLong(entry.getKey());
        if (categoryItemsMap.containsKey(categoryId)) {
          int itemCount = (int) Math.ceil(itemLimit * entry.getValue());
          categoryItemCounts.put(categoryId, itemCount);
        }
      } catch (NumberFormatException e) {
        continue;
      }
    }

    // Random selection process
    for (Map.Entry<Long, Integer> entry : categoryItemCounts.entrySet()) {
      Long categoryId = entry.getKey();
      int itemCount = entry.getValue();
      List<Item> categoryItems = categoryItemsMap.get(categoryId);

      // Select random items from this category
      for (int i = 0; i < itemCount && result.size() < itemLimit; i++) {
        if (categoryItems.isEmpty()) {
          break;
        }

        int randomIndex = random.nextInt(categoryItems.size());
        Item selectedItem = categoryItems.get(randomIndex);

        // Add to results and remove to avoid duplicates
        result.add(mapToItemPreviewDto(selectedItem));
        categoryItems.remove(randomIndex);
      }
    }

    // Shuffle the final results for better randomness
    Collections.shuffle(result);

    // Ensure we don't exceed the limit
    if (result.size() > itemLimit) {
      return result.subList(0, itemLimit);
    }

    return result;
  }
>>>>>>> ae80201d
}<|MERGE_RESOLUTION|>--- conflicted
+++ resolved
@@ -57,19 +57,6 @@
   }
 
   /**
-   * <h3>Find item by ID</h3>
-   * <p>Finds an item by its ID.</p>
-   *
-   * @param id the ID of the item to find
-   * @return the found item entity
-   * @throws RuntimeException if item is not found
-   */
-  public Item findById(Long id) {
-    return itemRepository.findById(id)
-        .orElseThrow(() -> new RuntimeException("Item not found with id: " + id));
-  }
-
-  /**
    * <h3>Map an Item entity to its preview DTO</h3>
    * <p>Transforms a complete {@link Item} entity into a simplified
    * {@link ItemPreviewDto} containing only the data needed for item listings.</p>
@@ -158,7 +145,7 @@
    * @param item the item entity to extract an image URL from
    * @return the URL string of the first image (sorted by position) or null if no images exist
    */
-  public String getFirstImageUrl(Item item) {
+  private String getFirstImageUrl(Item item) {
     if (item.getImages() == null || item.getImages().isEmpty()) {
       return null;
     }
@@ -188,8 +175,6 @@
 
     itemViewRepository.save(itemView);
   }
-<<<<<<< HEAD
-=======
 
   /**
    * <h3>Get items based on a category probability distribution</h3>
@@ -274,5 +259,4 @@
 
     return result;
   }
->>>>>>> ae80201d
 }