--- conflicted
+++ resolved
@@ -5,7 +5,6 @@
 INSERT INTO users (email, display_name, password_hash, role)
 VALUES ('jakob@mail.com', 'jakob', '$2a$10$9JB0yUlymHFA23jzoN9VWOPF6UIjLPCWFxwYV02kI/MlYdNJsDlBW', 'ADMIN');
 
-<<<<<<< HEAD
 INSERT INTO categories (name, description)
 VALUES ('Travel', 'travel');
 
@@ -41,25 +40,10 @@
 
 INSERT INTO categories (name, description)
 VALUES ('Art', 'art');
-=======
-INSERT INTO categories (name, image_url)
-VALUES ('Test', 'Test');
->>>>>>> bfe7297b
-
-INSERT INTO categories (name, image_url)
-VALUES ('Other Category', 'Test');
-
-INSERT INTO items (seller_id, category_id, brief_description, full_description, price, status, published_at, updated_at,
-                   latitude, longitude)
-VALUES (1, 1, 'Test', 'Test', 500.00, 'ACTIVE', NOW(), NOW(), 62, 5.7);
-
-<<<<<<< HEAD
-INSERT INTO items (seller_id, category_id, brief_description, full_description, price, status, published_at, updated_at, latitude, longitude)
-VALUES (1, 2, 'Mills Majones', 'Test', 500.00, 'ACTIVE', NOW(), NOW(),59,7.5);
 
 INSERT INTO items (seller_id, category_id, brief_description, full_description, price, status, published_at, updated_at, latitude, longitude)
-VALUES (1, 2, 'Ny bil!!!!', 'Test', 100.00, 'ACTIVE', NOW(), NOW(),31,98);
-=======
+VALUES (1, 1, 'Test', 'Test', 500.00, 'ACTIVE', NOW(), NOW(),62,5.7);
+
 INSERT INTO items (seller_id, category_id, brief_description, full_description, price, status, published_at, updated_at,
                    latitude, longitude)
 VALUES (1, 1, 'Lambi Deluxe', 'Test', 200.00, 'ACTIVE', NOW(), NOW(), 62, 8.1);
@@ -67,7 +51,6 @@
 INSERT INTO items (seller_id, category_id, brief_description, full_description, price, status, published_at, updated_at,
                    latitude, longitude)
 VALUES (1, 1, 'Mills Majones', 'Test', 500.00, 'ACTIVE', NOW(), NOW(), 59, 7.5);
->>>>>>> bfe7297b
 
 INSERT INTO items (seller_id, category_id, brief_description, full_description, price, status, published_at, updated_at,
                    latitude, longitude)
@@ -130,8 +113,6 @@
 INSERT INTO item_images (item_id, image_url, position)
 VALUES (9, 'https://i.ibb.co/HTFJ6ky9/discoteque.jpg', 0);
 
-<<<<<<< HEAD
-=======
 -- Inserts for mock conversation history
 -- Example 1: Using DATEADD function for H2 compatibility
 INSERT INTO messages (sender_id, receiver_id, item_id, content, sent_at, `read`)
@@ -143,5 +124,4 @@
 
 -- Example 3: Using current timestamp
 INSERT INTO messages (sender_id, receiver_id, item_id, content, sent_at, `read`)
-VALUES (1, 2, 3, 'I am! How fresh is it?', CURRENT_TIMESTAMP(), false);
->>>>>>> bfe7297b
+VALUES (1, 2, 3, 'I am! How fresh is it?', CURRENT_TIMESTAMP(), false);